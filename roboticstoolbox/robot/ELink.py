--- conflicted
+++ resolved
@@ -3,14 +3,10 @@
 @author: Jesse Haviland
 """
 
-# import numpy as np
-from spatialmath import SE3, SE2, SMPose
-# from spatialmath.base.argcheck import getvector, verifymatrix, isscalar
+from spatialmath import SE3, SE2
 import roboticstoolbox as rp
 from roboticstoolbox.robot.ETS import ETS, SuperETS
 from roboticstoolbox.robot.Link import Link
-
-# from functools import wraps
 import numpy as np
 import fknm
 
@@ -45,7 +41,7 @@
 
     It inherits from the Link class which provides common functionality such
     as joint and link such as kinematics parameters,
-    
+
 
     The transform to the next link is given as an ETS with the joint
     variable, if present, as the last term.  This is preprocessed and
@@ -495,9 +491,15 @@
 
         """
 
-<<<<<<< HEAD
-=======
-        # we work with NumPy arrays for speed
+        # Use c extension
+        if fast:
+            if not np.isscalar(q):
+                q = 0.0
+            T = np.empty((4, 4))
+            fknm.link_A(q, self._fknm, T)
+            return T
+
+        # Otherwise use Python implementation
         if self.isjoint:
             # a variable joint
             if q is None:
@@ -513,32 +515,8 @@
             # a fixed joint
             T = self.Ts
 
->>>>>>> 934922c8
         if fast:
-            if not np.isscalar(q):
-                q = 0.0
-            T = np.empty((4, 4))
-            fknm.link_A(q, self._fknm, T)
             return T
-<<<<<<< HEAD
-            # if self.isjoint:
-            #     T = self._Ts.A @ self._v.T(q)
-            # else:
-            #     # a fixed joint
-            #     T = self._Ts.A
-            # return T
-        else:
-            if self.isjoint:
-                # a variable joint
-                if q is None:
-                    raise ValueError("q is required for variable joints")
-                T = self.Ts.A @ self.v.T(q)
-            else:
-                # a fixed joint
-                T = self.Ts.A
-
-            return SE3(T, check=False)
-=======
 
         if T is None:
             if self._ndims == 3:
@@ -550,8 +528,6 @@
                 return SE3(T, check=False)
             elif self._ndims == 2:
                 return SE2(T, check=False)
-
->>>>>>> 934922c8
 
     def ets(self):
         if self.v is None:
